# -*- coding: utf-8 -*-
# Copyright 2019 ICON Foundation
#
# Licensed under the Apache License, Version 2.0 (the "License");
# you may not use this file except in compliance with the License.
# You may obtain a copy of the License at
#
# http://www.apache.org/licenses/LICENSE-2.0
#
# Unless required by applicable law or agreed to in writing, software
# distributed under the License is distributed on an "AS IS" BASIS,
# WITHOUT WARRANTIES OR CONDITIONS OF ANY KIND, either express or implied.
# See the License for the specific language governing permissions and
# limitations under the License.

__all__ = 'RewardCalcProxy'

import asyncio
import concurrent.futures
import os
from subprocess import Popen
from typing import Optional, Callable, Any, Tuple

from iconcommons.logger import Logger
from .message import *
from .message_queue import MessageQueue
from .server import IPCServer
from ....base.address import Address
from ....base.exception import TimeoutException

_TAG = "RCP"


class RewardCalcProxy(object):
    """Communicates with Reward Calculator through UNIX Domain Socket

    """
    # Timeout: 1s
    IPC_TIMEOUT_S = 1
    IPC_TIMEOUT_NOT_READY_S = 5

    def __init__(self,
                 ready_callback: Callable[['Response'], Any] = None,
                 calc_done_callback: Callable[['Response'], Any] = None):
        Logger.debug(tag=_TAG, msg="__init__() start")

        self._loop = None
        self._ipc_server = IPCServer()
        self._message_queue: Optional['MessageQueue'] = None
        self._reward_calc: Optional[Popen] = None
<<<<<<< HEAD
        self._ready_callback: Optional[Callable] = ready_callback
        self._calculate_done_callback: Optional[Callable] = calc_done_callback
=======
        self._version_callback: Optional[Callable] = version_callback
        self._calculation_callback: Optional[Callable] = calc_callback
        self._ipc_timeout = self.IPC_TIMEOUT_NOT_READY_S
>>>>>>> 7b3499de

        Logger.debug(tag=_TAG, msg="__init__() end")

    def open(self, log_dir: str, sock_path: str, iiss_db_path: str):
        Logger.debug(tag=_TAG, msg="open() start")

        self._loop = asyncio.get_event_loop()
        self._message_queue = MessageQueue(loop=self._loop,
                                           notify_message=(VersionResponse, CalculateResponse),
                                           notify_handler=self.notify_handler)
        self._ipc_server.open(self._loop, self._message_queue, sock_path)

        self.start_reward_calc(log_dir=log_dir, sock_path=sock_path, iiss_db_path=iiss_db_path)

        Logger.debug(tag=_TAG, msg="open() end")

    def start(self):
        Logger.debug(tag=_TAG, msg="start() end")
        self._ipc_server.start()
        Logger.debug(tag=_TAG, msg="start() end")

    def stop(self):
        Logger.debug(tag=_TAG, msg="stop() start")
        self._ipc_server.stop()
        Logger.debug(tag=_TAG, msg="stop() end")

    def close(self):
        Logger.debug(tag=_TAG, msg="close() start")

        self._ipc_server.close()

        self._message_queue = None
        self._loop = None

        self.stop_reward_calc()

        Logger.debug(tag=_TAG, msg="close() end")

    def get_version(self):
        Logger.debug(tag=_TAG, msg="get_version() start")

        future: concurrent.futures.Future = \
            asyncio.run_coroutine_threadsafe(self._get_version(), self._loop)

        try:
            response: 'VersionResponse' = future.result(self._ipc_timeout)
        except asyncio.TimeoutError:
            future.cancel()
            raise TimeoutException("get_version message to RewardCalculator has timed-out")

        Logger.debug(tag=_TAG, msg=f"get_version() end: {response.version}")

        return response.version

    async def _get_version(self):
        Logger.debug(tag=_TAG, msg="_get_version() start")

        request = VersionRequest()

        future: asyncio.Future = self._message_queue.put(request)
        await future

        Logger.debug(tag=_TAG, msg="_get_version() end")

        return future.result()

    def calculate(self, db_path: str, block_height: int):
        """Request RewardCalculator to calculate IScore for every account

        It is called on invoke thread

        :param db_path: the absolute path of iiss database
        :param block_height: The blockHeight when this request are sent to RewardCalculator
        """
        Logger.debug(tag=_TAG, msg="calculate() start")

        future: concurrent.futures.Future = \
            asyncio.run_coroutine_threadsafe(self._calculate(db_path, block_height), self._loop)

        try:
            response: 'CalculateResponse' = future.result(self.IPC_TIMEOUT_S)
        except asyncio.TimeoutError:
            future.cancel()
            raise TimeoutException("calculate message to RewardCalculator has timed-out")

        Logger.debug(tag=_TAG, msg=f"calculate() end: {response}")

    async def _calculate(self, db_path: str, block_height: int):
        Logger.debug(tag=_TAG, msg="_calculate() start")

        request = CalculateRequest(db_path, block_height)

        future: asyncio.Future = self._message_queue.put(request)
        await future

        Logger.debug(tag=_TAG, msg=f"_calculate() end")

        return future.result

    def claim_iscore(self, address: 'Address',
                     block_height: int, block_hash: bytes) -> Tuple[int, int]:
        """Claim IScore of a given address

        It is called on invoke thread

        :param address: the address to claim
        :param block_height: the height of block which contains this claim tx
        :param block_hash: the hash of block which contains this claim tx
        :return: [i-score(int), block_height(int)]
        :exception TimeoutException: The operation has timed-out
        """
        Logger.debug(
            tag=_TAG,
            msg=f"claim_iscore() start: "
                f"address({address}) block_height({block_height}) block_hash({block_hash.hex()})"
        )

        future: concurrent.futures.Future = asyncio.run_coroutine_threadsafe(
            self._claim_iscore(address, block_height, block_hash), self._loop)

        try:
            response: 'ClaimResponse' = future.result(self._ipc_timeout)
        except asyncio.TimeoutError:
            future.cancel()
            raise TimeoutException("claim_iscore message to RewardCalculator has timed-out")

        Logger.debug(tag=_TAG, msg=f"claim_iscore() end: iscore({response.iscore})")

        return response.iscore, response.block_height

    async def _claim_iscore(self, address: 'Address',
                            block_height: int, block_hash: bytes) -> int:
        Logger.debug(
            tag=_TAG,
            msg=f"_claim_iscore() start: address({address}) block_height({block_height}) block_hash({block_hash.hex()})"
        )
        request = ClaimRequest(address, block_height, block_hash)

        future: asyncio.Future = self._message_queue.put(request)
        await future

        Logger.debug(tag=_TAG, msg=f"_claim_iscore() end")

        return future.result()

    def commit_claim(self, success: bool, address: 'Address', block_height: int, block_hash: bytes):
        Logger.debug(
            tag=_TAG,
            msg=f"commit_claim() start: "
                f"success({success}) address({address}) block_height({block_height}) block_hash({block_hash.hex()})"
        )

        future: concurrent.futures.Future = asyncio.run_coroutine_threadsafe(
            self._commit_claim(success, address, block_height, block_hash), self._loop)

        try:
<<<<<<< HEAD
            response: 'CommitClaimResponse' = future.result(self.IPC_TIMEOUT_S)
=======
            future.result(self._ipc_timeout)
>>>>>>> 7b3499de
        except asyncio.TimeoutError:
            future.cancel()
            raise TimeoutException("COMMIT_CLAIM message to RewardCalculator has timed-out")

        Logger.debug(tag=_TAG, msg="commit_claim() end")

    async def _commit_claim(self, success: bool, address: 'Address', block_height: int, block_hash: bytes):
        Logger.debug(
            tag=_TAG,
            msg=f"_commit_claim() start: "
                f"success({success} address({address}) block_height({block_height}) block_hash({block_hash.hex()})"
        )

        request = CommitClaimRequest(success, address, block_height, block_hash)

        future: asyncio.Future = self._message_queue.put(request)
        await future

        Logger.debug(tag=_TAG, msg="_commit_claim() end")

        return future.result()

    def query_iscore(self, address: 'Address') -> tuple:
        """Returns the I-Score of a given address

        It should be called on query thread

        :param address: the address to query
        :return: [i-score(int), block_height(int)]
        :exception TimeoutException: The operation has timed-out
        """
        Logger.debug(tag=_TAG, msg="query_iscore() start")

        future: concurrent.futures.Future = asyncio.run_coroutine_threadsafe(
            self._query_iscore(address), self._loop)

        try:
            response: 'QueryResponse' = future.result(self._ipc_timeout)
        except asyncio.TimeoutError:
            future.cancel()
            raise TimeoutException("query_iscore message to RewardCalculator has timed-out")

        Logger.debug(tag=_TAG, msg="query_iscore() end")

        return response.iscore, response.block_height

    async def _query_iscore(self, address: 'Address') -> list:
        """

        :param address:
        :return: [iscore(int), block_height(int)]
        """
        Logger.debug(tag=_TAG, msg="_query_iscore() start")

        request = QueryRequest(address)

        future: asyncio.Future = self._message_queue.put(request)
        await future

        Logger.debug(tag=_TAG, msg="_query_iscore() end")

        return future.result()

    def commit_block(self, success: bool, block_height: int, block_hash: bytes) -> tuple:
        """Notify reward calculator of block confirmation

        It is called on invoke thread

        :param success: true for success, false for failure
        :param block_height: the height of block
        :param block_hash: the hash of block
        :return: [success(bool), block_height(int), block_hash(bytes)]
        :exception TimeoutException: The operation has timed-out
        """
        Logger.debug(
            tag=_TAG,
            msg=f"commit_block() start: success({success}) block_height({block_height}) block_hash({block_hash})"
        )

        future: concurrent.futures.Future = asyncio.run_coroutine_threadsafe(
            self._commit_block(success, block_height, block_hash), self._loop)

        try:
            response: 'CommitBlockResponse' = future.result(self._ipc_timeout)
        except asyncio.TimeoutError:
            future.cancel()
            raise TimeoutException("commit_block message to RewardCalculator has timed-out")

        Logger.debug(tag=_TAG, msg=f"commit_block() end. response: {response}")

        return response.success, response.block_height, response.block_hash

    async def _commit_block(self, success: bool, block_height: int, block_hash: bytes) -> list:
        Logger.debug(tag=_TAG, msg="_commit_block() start")

        request = CommitBlockRequest(success, block_height, block_hash)

        future: asyncio.Future = self._message_queue.put(request)
        await future

        Logger.debug(tag=_TAG, msg="_commit_block() end")

        return future.result()

<<<<<<< HEAD
    def ready_handler(self, response: 'Response'):
        Logger.debug(tag=_TAG, msg=f"ready_handler() start {response}")
        if self._ready_callback is not None:
            self._ready_callback(response)
=======
    def version_handler(self, response: 'Response'):
        Logger.debug(tag=_TAG, msg=f"version_handler() start {response}")
        self._ipc_timeout = self.IPC_TIMEOUT_S
        if self._version_callback is not None:
            self._version_callback(response)
>>>>>>> 7b3499de

    def calculate_done_handler(self, response: 'Response'):
        Logger.debug(tag=_TAG, msg=f"calculate_done_handler() start {response}")
        if self._calculate_done_callback is not None:
            self._calculate_done_callback(response)

    def notify_handler(self, response: 'Response'):
        Logger.debug(tag=_TAG, msg=f"notify_handler() start {type(response)}")
        if isinstance(response, ReadyNotification):
            self.ready_handler(response=response)
        elif isinstance(response, CalculateDoneNotification):
            self.calculate_done_handler(response=response)

    def start_reward_calc(self, log_dir: str, sock_path: str, iiss_db_path: str):
        """ Start reward calculator process

        :param log_dir: log directory
        :param sock_path: unix domain socket path for IPC
        :param iiss_db_path: IISS data DB path
        :return: void
        """
        Logger.debug(tag=_TAG, msg=f'run reward calc')

        iscore_db_path, _ = os.path.split(iiss_db_path)
        iscore_db_path = os.path.join(iscore_db_path, 'rc')
        log_path = os.path.join(log_dir, 'rc.log')

        if self._reward_calc is None:
            cmd = f'icon_rc -client -monitor -db-count 16 -db {iscore_db_path} -iissdata {iiss_db_path}' \
                f' -ipc-addr {sock_path} -log-file {log_path}'
            self._reward_calc = Popen(cmd.split(" "))

    def stop_reward_calc(self):
        """ Stop reward calculator process

        :return: void
        """
        Logger.debug(tag=_TAG, msg='stop reward calc')

        if self._reward_calc is not None:
            self._reward_calc.kill()
            self._reward_calc = None<|MERGE_RESOLUTION|>--- conflicted
+++ resolved
@@ -48,14 +48,10 @@
         self._ipc_server = IPCServer()
         self._message_queue: Optional['MessageQueue'] = None
         self._reward_calc: Optional[Popen] = None
-<<<<<<< HEAD
+
         self._ready_callback: Optional[Callable] = ready_callback
         self._calculate_done_callback: Optional[Callable] = calc_done_callback
-=======
-        self._version_callback: Optional[Callable] = version_callback
-        self._calculation_callback: Optional[Callable] = calc_callback
         self._ipc_timeout = self.IPC_TIMEOUT_NOT_READY_S
->>>>>>> 7b3499de
 
         Logger.debug(tag=_TAG, msg="__init__() end")
 
@@ -136,7 +132,7 @@
             asyncio.run_coroutine_threadsafe(self._calculate(db_path, block_height), self._loop)
 
         try:
-            response: 'CalculateResponse' = future.result(self.IPC_TIMEOUT_S)
+            response: 'CalculateResponse' = future.result(self._ipc_timeout)
         except asyncio.TimeoutError:
             future.cancel()
             raise TimeoutException("calculate message to RewardCalculator has timed-out")
@@ -212,11 +208,8 @@
             self._commit_claim(success, address, block_height, block_hash), self._loop)
 
         try:
-<<<<<<< HEAD
-            response: 'CommitClaimResponse' = future.result(self.IPC_TIMEOUT_S)
-=======
             future.result(self._ipc_timeout)
->>>>>>> 7b3499de
+
         except asyncio.TimeoutError:
             future.cancel()
             raise TimeoutException("COMMIT_CLAIM message to RewardCalculator has timed-out")
@@ -321,18 +314,11 @@
 
         return future.result()
 
-<<<<<<< HEAD
     def ready_handler(self, response: 'Response'):
         Logger.debug(tag=_TAG, msg=f"ready_handler() start {response}")
+        self._ipc_timeout = self.IPC_TIMEOUT_S
         if self._ready_callback is not None:
             self._ready_callback(response)
-=======
-    def version_handler(self, response: 'Response'):
-        Logger.debug(tag=_TAG, msg=f"version_handler() start {response}")
-        self._ipc_timeout = self.IPC_TIMEOUT_S
-        if self._version_callback is not None:
-            self._version_callback(response)
->>>>>>> 7b3499de
 
     def calculate_done_handler(self, response: 'Response'):
         Logger.debug(tag=_TAG, msg=f"calculate_done_handler() start {response}")
