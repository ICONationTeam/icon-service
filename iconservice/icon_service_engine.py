--- conflicted
+++ resolved
@@ -100,16 +100,13 @@
         self._icon_score_mapper = IconScoreInfoMapper(
             self._icx_storage, self._db_factory, self._icon_score_loader)
 
-<<<<<<< HEAD
         self._icon_score_deployer = IconScoreDeployer(icon_score_root_path)
         self._icon_score_engine = IconScoreEngine(
             self._icx_storage,
             self._icon_score_mapper,
             self._icon_score_deployer)
-=======
         self._step_counter_factory = IconScoreStepCounterFactory(
             6000, 200, 50, -100, 10000, 1000, 20)
->>>>>>> 25e53b99
 
     def close(self) -> None:
         """Free all resources occupied by IconServiceEngine
