# -*- coding: utf-8 -*-
# Copyright 2017-2018 theloop Inc.
#
# Licensed under the Apache License, Version 2.0 (the "License");
# you may not use this file except in compliance with the License.
# You may obtain a copy of the License at
#
# http://www.apache.org/licenses/LICENSE-2.0
#
# Unless required by applicable law or agreed to in writing, software
# distributed under the License is distributed on an "AS IS" BASIS,
# WITHOUT WARRANTIES OR CONDITIONS OF ANY KIND, either express or implied.
# See the License for the specific language governing permissions and
# limitations under the License.


import json
import os

from .base.address import Address, AddressPrefix, ICX_ENGINE_ADDRESS
from .base.exception import ExceptionCode, IconException
from .base.block import Block
from .base.message import Message
from .base.transaction import Transaction
from .database.factory import DatabaseFactory
from .database.batch import BlockBatch, TransactionBatch
from .icx.icx_engine import IcxEngine
from .iconscore.icon_score_info_mapper import IconScoreInfo
from .iconscore.icon_score_info_mapper import IconScoreInfoMapper
from .iconscore.icon_score_context import IconScoreContext
from .iconscore.icon_score_context import IconScoreContextType
from .iconscore.icon_score_context import IconScoreContextFactory
from .iconscore.icon_score_engine import IconScoreEngine
from .iconscore.icon_score_result import IconBlockResult, TransactionResult, JsonSerializer


class IconServiceEngine(object):
    """The entry of all icon service related components

    It MUST NOT have any loopchain dependencies.
    It is contained in IconOuterService.
    """

    def __init__(self) -> None:
        """Constructor

        :param icon_score_root_path:
        :param state_db_root_path:
        """
        # jsonrpc handlers
        self._handlers = {
            'icx_getBalance': self._handle_icx_getBalance,
            'icx_getTotalSupply': self._handle_icx_getTotalSupply,
            'icx_call': self._handle_icx_call,
            'icx_sendTransaction': self._handle_icx_sendTransaction
        }

    def open(self,
             icon_score_root_path: str,
             state_db_root_path: str) -> None:
        """Get necessary paramters and initialize

        :param icon_score_root_path:
        :param state_db_root_path:
        """
        if not os.path.isdir(icon_score_root_path):
            os.mkdir(icon_score_root_path)
        if not os.path.isdir(state_db_root_path):
            os.mkdir(state_db_root_path)

        self._db_factory = DatabaseFactory(state_db_root_path)
        self._context_factory = IconScoreContextFactory(max_size=5)

        self._icon_score_mapper = IconScoreInfoMapper()

        self._icon_score_engine = IconScoreEngine(
            icon_score_root_path, self._icon_score_mapper)

        self._init_icx_engine(self._db_factory)

        IconScoreContext.icx = self._icx_engine
        IconScoreContext.score_mapper = self._icon_score_mapper

    def _init_icx_engine(self, db_factory: DatabaseFactory) -> None:
        """Initialize icx_engine

        :param db_factory:
        """
        db = db_factory.create_by_name('icon_dex')
        db.address = ICX_ENGINE_ADDRESS

        self._icx_engine = IcxEngine()
        self._icx_engine.open(db)

    def close(self) -> None:
        self._icx_engine.close()

    def genesis_invoke(self, accounts: list) -> None:
        """Process the list of account info in the genesis block

        :param accounts: account infos in the genesis block
        """

        context = self._context_factory.create(IconScoreContextType.GENESIS)

        genesis_account = accounts[0]
        self._icx_engine.init_genesis_account(
            context=context,                
            address=genesis_account['address'],
            amount=genesis_account['balance'])

        fee_treasury_account = accounts[1]
        self._icx_engine.init_fee_treasury_account(
            context=context,                
            address=fee_treasury_account['address'],
            amount=fee_treasury_account['balance'])

        self._context_factory.destroy(context)

    def invoke(self,
               block_height: int,
               block_hash: str,
               transactions) -> 'list':
        """Process transactions in a block sent by loopchain

        :param block_height:
        :param block_hash:
        :param transactions: transactions in a block
        :return: The results of transactions
        """
        # Remaining part of a IconScoreContext will be set in each handler.
        context = self._context_factory.create(IconScoreContextType.INVOKE)
        context.block = Block(block_height, block_hash)
        context.block_batch = BlockBatch(block_height, block_hash)
        context.tx_batch = TransactionBatch()
        context.block_result = IconBlockResult(JsonSerializer())

        for tx in transactions:
<<<<<<< HEAD
            method = tx['method']
            params = tx['params']
            self.call(context, method, params)
=======
            try:
                method = tx['method']
                params = tx['params']
                self.call(context, method, params)

                context.block_batch.put_tx_batch(context.tx_batch)
            except:
                raise NotImplementedError('TODO: tx exception handling')
>>>>>>> 0ac61565

            context.tx_batch.clear()

        self._context_factory.destroy(context)

    def query(self, method: str, params: dict) -> object:
        """Process a query message call from outside

        State change is not allowed in a query message call

        * icx_getBalance
        * icx_getTotalSupply
        * icx_call

        :param method:
        :param params:
        :return: the result of query
        """
        context = self._context_factory.create(IconScoreContextType.QUERY)

        ret = self.call(context, method, params)

        self._context_factory.destroy(context)

        return ret

    def call(self,
             context: IconScoreContext,
             method: str,
             params: dict) -> object:
        """Call invoke and query requests in jsonrpc format

        This method is designed to be called in icon_outer_service.py.
        We assume that all param values have been already converted to the proper types.
        (types: Address, int, str, bool, bytes and array)

        invoke: Changes states of icon scores or icx
        query: query states of icon scores or icx without state changing

        :param context:
        :param method: 'icx_sendTransaction' only
        :param params: params in jsonrpc message
        :return:
            icx_sendTransaction: (bool) True(success) or False(failure)
            icx_getBalance, icx_getTotalSupply, icx_call:
                (dict) result or error object in jsonrpc response
        """
        try:
            handler = self._handlers[method]
            return handler(context, params)
        except KeyError as ke:
            print(ke)
        except Exception as e:
            print(e)

    def _handle_icx_getBalance(self,
                               context: IconScoreContext,
                               params: dict) -> int:
        """Returns the icx balance of the given address

        :param context:
        :param params:
        :return: icx balance in loop
        """
        address = params['address']
        return self._icx_engine.get_balance(context, address)

    def _handle_icx_getTotalSupply(self, context: IconScoreContext) -> int:
        """Returns the amount of icx total supply

        :param context:
        :return: icx amount in loop (1 icx == 1e18 loop)
        """
        return self._icx_engine.get_total_supply(context)

    def _handle_icx_call(self,
                         context: IconScoreContext,
                         params: dict) -> object:
        """Handles an icx_call jsonrpc request
        :param params:
        :return:
        """
        _from: Address = params['from']
        _to: Address = params['to']
        _data_type = params.get('data_type', None)
        _data = params.get('data', None)

        context.tx = Transaction(origin=_from)
        context.msg = Message(sender=_from)

        return self._icon_score_engine.query(_to, context, _data_type, _data)

    def _handle_icx_sendTransaction(self,
                                    context: IconScoreContext,
                                    params: dict) -> object:
        """icx_sendTransaction message handler

        * EOA to EOA
        * EOA to Score

        :param params: jsonrpc params
        :return: return value of an IconScoreBase method
            None is allowed
        """
        _tx_hash = params['tx_hash']
        _from: Address = params['from']
        _to: Address = params['to']
        _value: int = params.get('value', 0)
        _fee: int = params['fee']

        self._icx_engine.transfer(context, _from, _to, _value)

        if _to is None or _to.is_contract:
<<<<<<< HEAD
            # EOA to Score
=======
>>>>>>> 0ac61565
            _data_type: str = params['data_type']
            _data: dict = params['data']
            _tx_result = self.__handle_score_invoke(
                _tx_hash, _to, context, _data_type, _data)
        else:
            # EOA to EOA
            _tx_result = TransactionResult(
                _tx_hash, context.block, _to, TransactionResult.SUCCESS)

        context.block_result.append(_tx_result)


    def __handle_score_invoke(self,
                              tx_hash: str,
                              to: Address,
                              context: IconScoreContext,
                              data_type: str,
                              data: dict) ->TransactionResult:
        """Handle score invocation

        :param tx_hash: transaction hash
        :param to: a recipient address
        :param context:
        :param data_type:
        :param data: calldata
        :return: A result of the score transaction
        """
        tx_result = TransactionResult(tx_hash, context.block, to)
        try:
            contract_address = self._icon_score_engine.invoke(
                to, context, data_type, data)

            context.block_batch.put_tx_batch(context.tx_batch)
            context.tx_batch.clear()

            tx_result.contract_address = contract_address
            tx_result.status = TransactionResult.SUCCESS
        except:
            tx_result.status = TransactionResult.FAILURE

        return tx_result


    def _set_tx_info_to_context(self,
                                context: IconScoreContext,
                                params: dict) -> None:
        """Set transaction and message info to IconScoreContext

        :param context:
        :param params: jsonrpc params
        """
        _from = params['from']
        _tx_hash = params.get('tx_hash', None)
        _value = params.get('value', 0)

        context.tx = Transaction(tx_hash=_tx_hash, origin=_from)
        context.msg = Message(sender=_from, value=_value)

    def commit(self):
        """Write updated states in a context.block_batch to StateDB
        when the candidate block has been confirmed
        """
        pass

    def rollback(self):
        """Delete updated states in a context.block_batch and 
        """
        pass<|MERGE_RESOLUTION|>--- conflicted
+++ resolved
@@ -136,20 +136,9 @@
         context.block_result = IconBlockResult(JsonSerializer())
 
         for tx in transactions:
-<<<<<<< HEAD
             method = tx['method']
             params = tx['params']
             self.call(context, method, params)
-=======
-            try:
-                method = tx['method']
-                params = tx['params']
-                self.call(context, method, params)
-
-                context.block_batch.put_tx_batch(context.tx_batch)
-            except:
-                raise NotImplementedError('TODO: tx exception handling')
->>>>>>> 0ac61565
 
             context.tx_batch.clear()
 
@@ -263,10 +252,7 @@
         self._icx_engine.transfer(context, _from, _to, _value)
 
         if _to is None or _to.is_contract:
-<<<<<<< HEAD
             # EOA to Score
-=======
->>>>>>> 0ac61565
             _data_type: str = params['data_type']
             _data: dict = params['data']
             _tx_result = self.__handle_score_invoke(
