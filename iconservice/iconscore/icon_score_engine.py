# -*- coding: utf-8 -*-

# Copyright 2017-2018 theloop Inc.
#
# Licensed under the Apache License, Version 2.0 (the "License");
# you may not use this file except in compliance with the License.
# You may obtain a copy of the License at
#
# http://www.apache.org/licenses/LICENSE-2.0
#
# Unless required by applicable law or agreed to in writing, software
# distributed under the License is distributed on an "AS IS" BASIS,
# WITHOUT WARRANTIES OR CONDITIONS OF ANY KIND, either express or implied.
# See the License for the specific language governing permissions and
# limitations under the License.
"""IconScoreEngine module
"""

<<<<<<< HEAD

=======
import logging
>>>>>>> 8e205765
from collections import namedtuple
from os import path, symlink, makedirs

from iconservice.iconscore.icon_score_deployer import IconScoreDeployer

from ..base.address import Address
from ..base.exception import ExceptionCode, IconException, check_exception
from .icon_score_context import ContextContainer
from .icon_score_context import IconScoreContext, call_method, call_fallback
from .icon_score_info_mapper import IconScoreInfoMapper
from ..utils.type_converter import TypeConverter
from ..logger import Logger


from typing import TYPE_CHECKING, Optional, Callable

if TYPE_CHECKING:
    from ..icx.icx_storage import IcxStorage
    from .icon_score_base import IconScoreBase


class IconScoreEngine(ContextContainer):
    """Calls external functions provided by each IconScore
    """

    def __init__(self,
                 icx_storage: 'IcxStorage',
                 icon_score_info_mapper: 'IconScoreInfoMapper',
                 icon_score_deployer: 'IconScoreDeployer') -> None:
        """Constructor

        :param icx_storage: Get IconScore owner info from icx_storage
        :param icon_score_info_mapper:
        """
        super().__init__()

        self.__icx_storage = icx_storage
        self.__icon_score_info_mapper = icon_score_info_mapper
        self.__icon_score_deployer = icon_score_deployer

        self._Task = namedtuple(
            'Task',
            ('block', 'tx', 'msg', 'icon_score_address', 'data_type', 'data'))
        self._deferred_tasks = []

    @check_exception
    def invoke(self,
               context: 'IconScoreContext',
               icon_score_address: 'Address',
               data_type: str,
               data: dict) -> None:
        """Handle calldata contained in icx_sendTransaction message

        :param icon_score_address:
        :param context:
        :param data_type:
        :param data: calldata
        """

        if data_type == 'call':
            self._call(context, icon_score_address, data)
        elif data_type == 'install' or data_type == 'update':
            self._deploy_on_invoke(context, icon_score_address, data_type, data)
            self._put_task(context, icon_score_address, data_type, data)
        else:
            self._fallback(context, icon_score_address)

    @check_exception
    def query(self,
              context: IconScoreContext,
              icon_score_address: Address,
              data_type: str,
              data: dict) -> object:
        """Execute an external method of iconscore without state changing

        Handles messagecall of icx_call
        """

        if data_type == 'call':
            return self._call(context, icon_score_address, data)
        else:
            raise IconException(
                ExceptionCode.INVALID_PARAMS,
                f'Invalid data type ({data_type})')

    def _put_task(self,
                   context: 'IconScoreContext',
                   icon_score_address: Address,
                   data_type: str,
                   data: dict) -> None:
        """Queue a deferred task to install, update or remove a score

        :param context:
        :param data_type:
        :param icon_score_address:
        :param data:
        """
        task = self._Task(
            block=context.block,
            tx=context.tx,
            msg=context.msg,
            icon_score_address=icon_score_address,
            data_type=data_type,
            data=data)
        self._deferred_tasks.append(task)

    def _call(self,
               context: IconScoreContext,
               icon_score_address: Address,
               calldata: dict) -> object:
        """Handle jsonrpc

        :param icon_score_address:
        :param context:
        :param calldata:
        """
        method: str = calldata['method']
        kw_params: dict = calldata['params']

        try:
            self._put_context(context)

            icon_score = self.__icon_score_info_mapper.get_icon_score(
                icon_score_address)
            return call_method(
                icon_score=icon_score,
                func_name=method,
                kw_params=self._type_converter(icon_score, method, kw_params))
        finally:
            self._delete_context(context)

    @staticmethod
    def _type_converter(icon_score: 'IconScoreBase',
                        func_name: str,
                        kw_params: dict) -> dict:
        param_type_table = {}
        func_params = icon_score.get_api()[func_name].parameters

        for key, value in kw_params.items():
            param = func_params.get(key)
            if param:
                param_type = param.annotation
                if param_type is Address:
                    param_type_table[key] = TypeConverter.CONST_ADDRESS
                elif param_type is int:
                    param_type_table[key] = TypeConverter.CONST_INT
                elif param_type is str:
                    param_type_table[key] = TypeConverter.CONST_STRING
                elif param_type is bytes:
                    param_type_table[key] = TypeConverter.CONST_BYTES
                elif param_type is bool:
                    param_type_table[key] = TypeConverter.CONST_BOOL

        converter = TypeConverter(param_type_table)
        return converter.convert(kw_params, True)

    def _fallback(self,
                  context: 'IconScoreContext',
                  icon_score_address: 'Address'):
        """When an IconScore receives some coins and calldata is None,
        fallback function is called.

        :param icon_score_address:
        """

        try:
            self._put_context(context)
            icon_score = self.__icon_score_info_mapper.get_icon_score(
                icon_score_address)
            call_fallback(icon_score)
        finally:
            self._delete_context(context)

    @check_exception
    def commit(self, context: 'IconScoreContext') -> None:
        """It is called when the previous block has been confirmed

        Execute a deferred tasks in queue (install, update or remove a score)

        Process Order
        - Install IconScore package file to file system
        - Load IconScore wrapper
        - Create Database
        - Create an IconScore instance with owner and database
        - Execute IconScoreBase.genesis_invoke() only if task.type is 'install'
        - Add IconScoreInfo to IconScoreInfoMapper
        - Write the owner of score to icx database

        """
        for task in self._deferred_tasks:
            context.block = task.block
            context.tx = task.tx
            context.msg = task.msg
            icon_score_address = task.icon_score_address
            data_type = task.data_type
            data = task.data

            if data_type == 'install':
                self._install_on_commit(context, icon_score_address, data)
            elif data_type == 'update':
                self._update_on_commit(context, icon_score_address, data)
            # Invalid task.type has been already filtered in invoke()

        self._deferred_tasks.clear()

    def _deploy_on_invoke(self, context: 'IconScoreContext',
                    icon_score_address: 'Address',
                    data_type: str,
                    data: dict):
        content_type = data.get('content_type')

        if content_type != 'application/zip':
            raise IconException(
                ExceptionCode.INVALID_PARAMS,
                f'Invalid content type ({content_type})')
        content = data.get('content')[2:]
        content_bytes = bytes.fromhex(content)

        self.__icon_score_deployer.deploy(icon_score_address, content_bytes, context.block.height, context.tx.index)

    def _install_on_commit(self,
                  context: Optional[IconScoreContext],
                  icon_score_address: Address,
                  data: dict) -> None:
        """Install an icon score

        Owner check has been already done in IconServiceEngine
        - Install IconScore package file to file system

        """
        content_type = data.get('content_type')
        content = data.get('content')
        params = data.get('params', {})

        if content_type == 'application/tbears':
            self.__icon_score_info_mapper.delete_icon_score(icon_score_address)
            score_root_path = self.__icon_score_info_mapper.score_root_path
            target_path = path.join(score_root_path,
                                    icon_score_address.body.hex())
            makedirs(target_path, exist_ok=True)
            target_path = path.join(
                target_path, f'{context.block.height}_{context.tx.index}')
            try:
                symlink(content, target_path, target_is_directory=True)
            except FileExistsError:
                pass
        else:
            pass

        self.__icx_storage.put_score_owner(context,
                                           icon_score_address,
                                           context.tx.origin)
        db_exist = self.__icon_score_info_mapper.is_exist_db(icon_score_address)
        score = self.__icon_score_info_mapper.get_icon_score(icon_score_address)

<<<<<<< HEAD
        try:
            self._put_context(context)
            if not db_exist:
                Logger.info('genesis_init!!!')
                score.genesis_init()
        except Exception as e:
            Logger.error(e)
        finally:
            self._delete_context(context)
=======
        if not db_exist:
            self._call_on_init_of_score(
                context=context,
                on_init=score.on_install,
                params=params)
>>>>>>> 8e205765

    def _update_on_commit(self,
                 context: Optional[IconScoreContext],
                 icon_score_address: Address,
                 data: dict) -> None:
        """Update an icon score

        Owner check has been already done in IconServiceEngine
        """
        raise NotImplementedError('Score update is not implemented')

    def _call_on_init_of_score(self,
                               context: 'IconScoreContext',
                               on_init: Callable[[dict], None],
                               params: dict) -> None:
        """on_init(on_init_type, params) of score is called
        only once when installed or updated

        :param context:
        :param on_init: score.on_install() or score.on_update()
        :param params: paramters passed to on_init()
        """
        assert params is not None

        try:
            self._put_context(context)
            on_init(params)
        except Exception as e:
            logging.error(e)
        finally:
            self._delete_context(context)

    def rollback(self) -> None:
        """It is called when the previous block has been canceled

        Rollback install, update or remove tasks cached in the previous block
        """
        self._deferred_tasks.clear()<|MERGE_RESOLUTION|>--- conflicted
+++ resolved
@@ -16,11 +16,6 @@
 """IconScoreEngine module
 """
 
-<<<<<<< HEAD
-
-=======
-import logging
->>>>>>> 8e205765
 from collections import namedtuple
 from os import path, symlink, makedirs
 
@@ -276,23 +271,11 @@
         db_exist = self.__icon_score_info_mapper.is_exist_db(icon_score_address)
         score = self.__icon_score_info_mapper.get_icon_score(icon_score_address)
 
-<<<<<<< HEAD
-        try:
-            self._put_context(context)
-            if not db_exist:
-                Logger.info('genesis_init!!!')
-                score.genesis_init()
-        except Exception as e:
-            Logger.error(e)
-        finally:
-            self._delete_context(context)
-=======
         if not db_exist:
             self._call_on_init_of_score(
                 context=context,
                 on_init=score.on_install,
                 params=params)
->>>>>>> 8e205765
 
     def _update_on_commit(self,
                  context: Optional[IconScoreContext],
